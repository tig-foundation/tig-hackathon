--- conflicted
+++ resolved
@@ -77,15 +77,15 @@
 
     fn generate_instance(seed: [u8; 32], difficulty: &Difficulty) -> Result<Challenge> {
         let mut rng = SmallRng::from_seed(StdRng::from_seed(seed).gen());
-    
+
         // Set constant density for value generation
         let density = 0.25;
-    
+
         // Generate weights w_i in the range [1, 50]
         let weights: Vec<u32> = (0..difficulty.num_items)
             .map(|_| rng.gen_range(1..=50))
             .collect();
-    
+
         // Generate values v_i in the range [1, 100] with density probability, 0 otherwise
         let values: Vec<u32> = (0..difficulty.num_items)
             .map(|_| {
@@ -96,13 +96,14 @@
                 }
             })
             .collect();
-    
+
         // Generate interaction values V_ij with the following properties:
         // - V_ij == V_ji (symmetric matrix)
         // - V_ii == 0 (diagonal is zero)
         // - Values are in range [1, 100] with density probability, 0 otherwise
-        let mut interaction_values: Vec<Vec<i32>> = vec![vec![0; difficulty.num_items]; difficulty.num_items];
-        
+        let mut interaction_values: Vec<Vec<i32>> =
+            vec![vec![0; difficulty.num_items]; difficulty.num_items];
+
         for i in 0..difficulty.num_items {
             for j in (i + 1)..difficulty.num_items {
                 let value = if rng.gen_bool(density) {
@@ -110,15 +111,15 @@
                 } else {
                     0
                 };
-                
+
                 // Set both V_ij and V_ji due to symmetry
                 interaction_values[i][j] = value;
                 interaction_values[j][i] = value;
             }
         }
-    
+
         let max_weight: u32 = weights.iter().sum::<u32>() / 2;
-    
+
         // Precompute the ratio between the total value (value + sum of interactive values) and
         // weight for each item. Pair the ratio with the item's weight and index
         let mut item_values: Vec<(usize, f32)> = (0..difficulty.num_items)
@@ -128,30 +129,22 @@
                 (i, ratio)
             })
             .collect();
-<<<<<<< HEAD
-
-        // Sort the list of tuples by value-to-weight ratio in descending order
-        value_weight_ratios
-            .sort_by(|&(_, ratio_a, _), &(_, ratio_b, _)| ratio_b.partial_cmp(&ratio_a).unwrap());
-
-=======
-    
+
         // Sort the list of ratios in descending order
-        item_values.sort_unstable_by(|a, b| b.1.partial_cmp(&a.1).unwrap());
-    
+        item_values.sort_by(|a, b| b.1.partial_cmp(&a.1).unwrap());
+
         // Step 1: Initial solution obtained by greedily selecting items based on value-weight ratio
         let mut selected_items = Vec::with_capacity(difficulty.num_items);
         let mut unselected_items = Vec::with_capacity(difficulty.num_items);
->>>>>>> fea23bf2
         let mut total_weight = 0;
         let mut total_value = 0;
         let mut is_selected = vec![false; difficulty.num_items];
-    
+
         for &(item, _) in &item_values {
             if total_weight + weights[item] <= max_weight {
                 total_weight += weights[item];
                 total_value += values[item] as i32;
-        
+
                 for &prev_item in &selected_items {
                     total_value += interaction_values[item][prev_item];
                 }
@@ -161,7 +154,7 @@
                 unselected_items.push(item);
             }
         }
-    
+
         // Step 2: Improvement of solution with Local Search and Tabu-List
         // Precompute sum of interaction values with each selected item for all items
         let mut interaction_sum_list = vec![0; difficulty.num_items];
@@ -171,41 +164,42 @@
                 interaction_sum_list[x] += interaction_values[x][item];
             }
         }
-        
+
         let mut min_selected_item_values = i32::MAX;
         for x in 0..difficulty.num_items {
             if is_selected[x] {
                 min_selected_item_values = min_selected_item_values.min(interaction_sum_list[x]);
             }
         }
-    
+
         // Optimized local search with tabu list
         let max_iterations = 100;
         let mut tabu_list = vec![0; difficulty.num_items];
-    
+
         for _ in 0..max_iterations {
             let mut best_improvement = 0;
             let mut best_swap = None;
-    
+
             for i in 0..unselected_items.len() {
                 let new_item = unselected_items[i];
                 if tabu_list[new_item] > 0 {
                     continue;
                 }
-    
+
                 let new_item_values_sum = interaction_sum_list[new_item];
                 if new_item_values_sum < best_improvement + min_selected_item_values {
                     continue;
                 }
-    
+
                 // Compute minimal weight of remove_item required to put new_item
-                let min_weight = weights[new_item] as i32 - (max_weight as i32 - total_weight as i32);
+                let min_weight =
+                    weights[new_item] as i32 - (max_weight as i32 - total_weight as i32);
                 for j in 0..selected_items.len() {
                     let remove_item = selected_items[j];
                     if tabu_list[remove_item] > 0 {
                         continue;
                     }
-    
+
                     // Don't check the weight if there is enough remaining capacity
                     if min_weight > 0 {
                         // Skip a remove_item if the remaining capacity after removal is insufficient to push a new_item
@@ -214,62 +208,62 @@
                             continue;
                         }
                     }
-    
+
                     let remove_item_values_sum = interaction_sum_list[remove_item];
-                    let value_diff = new_item_values_sum - remove_item_values_sum - interaction_values[new_item][remove_item];
-            
+                    let value_diff = new_item_values_sum
+                        - remove_item_values_sum
+                        - interaction_values[new_item][remove_item];
+
                     if value_diff > best_improvement {
                         best_improvement = value_diff;
                         best_swap = Some((i, j));
                     }
                 }
             }
-    
+
             if let Some((unselected_index, selected_index)) = best_swap {
                 let new_item = unselected_items[unselected_index];
                 let remove_item = selected_items[selected_index];
-                
+
                 selected_items.swap_remove(selected_index);
                 unselected_items.swap_remove(unselected_index);
                 selected_items.push(new_item);
                 unselected_items.push(remove_item);
-                
+
                 is_selected[new_item] = true;
                 is_selected[remove_item] = false;
-                
+
                 total_value += best_improvement;
                 total_weight = total_weight + weights[new_item] - weights[remove_item];
-    
+
                 // Update sum of interaction values after swapping items
                 min_selected_item_values = i32::MAX;
                 for x in 0..difficulty.num_items {
-                    interaction_sum_list[x] += interaction_values[x][new_item] - interaction_values[x][remove_item];
+                    interaction_sum_list[x] +=
+                        interaction_values[x][new_item] - interaction_values[x][remove_item];
                     if is_selected[x] {
-                        min_selected_item_values = min_selected_item_values.min(interaction_sum_list[x]);
+                        min_selected_item_values =
+                            min_selected_item_values.min(interaction_sum_list[x]);
                     }
                 }
-    
+
                 // Update tabu list
                 tabu_list[new_item] = 3;
                 tabu_list[remove_item] = 3;
             } else {
                 break; // No improvement found, terminate local search
             }
-    
+
             // Decrease tabu counters
             for t in tabu_list.iter_mut() {
                 *t = if *t > 0 { *t - 1 } else { 0 };
             }
         }
-<<<<<<< HEAD
-        selected_indices.sort();
-=======
->>>>>>> fea23bf2
 
         let mut min_value = calculate_total_value(&selected_items, &values, &interaction_values);
         min_value = (min_value as f32 * (1.0 + difficulty.better_than_baseline as f32 / 1000.0))
             .round() as u32;
-    
+
         Ok(Challenge {
             seed,
             difficulty: difficulty.clone(),
