<<<<<<< HEAD
use super::{state, QueryData, Result};
use std::collections::HashSet;
use tig_worker::OutputData;

pub async fn execute() -> Result<Option<(String, Vec<OutputData>)>> {
=======
use super::{state, Job, QueryData, Result, State};
use crate::utils::time;

pub async fn execute() -> Result<Option<Job>> {
    let mut state = state().lock().await;
    let State {
        query_data,
        pending_proof_jobs,
        ..
    } = &mut *state;
>>>>>>> fb1c840f
    let QueryData {
        proofs,
        benchmarks,
        frauds,
        ..
    } = &query_data;
    let now = time();
    let mut pending_proof_ids = pending_proof_jobs
        .iter()
        .filter(|(_, job)| now >= job.timestamps.submit)
        .map(|(id, _)| id.clone())
        .collect::<Vec<String>>();
    pending_proof_ids.sort_by_key(|id| pending_proof_jobs[id].timestamps.submit);
    for benchmark_id in pending_proof_ids {
        if let Some(sampled_nonces) = benchmarks
            .get(&benchmark_id)
            .and_then(|b| b.state.as_ref())
            .and_then(|s| s.sampled_nonces.as_ref())
        {
            let mut job = pending_proof_jobs.remove(&benchmark_id).unwrap();
            if proofs.contains_key(&benchmark_id) || frauds.contains_key(&benchmark_id) {
                continue;
            }
            job.sampled_nonces = Some(sampled_nonces.clone());
            return Ok(Some(job));
        }
    }
    Ok(None)
}<|MERGE_RESOLUTION|>--- conflicted
+++ resolved
@@ -1,10 +1,3 @@
-<<<<<<< HEAD
-use super::{state, QueryData, Result};
-use std::collections::HashSet;
-use tig_worker::OutputData;
-
-pub async fn execute() -> Result<Option<(String, Vec<OutputData>)>> {
-=======
 use super::{state, Job, QueryData, Result, State};
 use crate::utils::time;
 
@@ -15,7 +8,6 @@
         pending_proof_jobs,
         ..
     } = &mut *state;
->>>>>>> fb1c840f
     let QueryData {
         proofs,
         benchmarks,
