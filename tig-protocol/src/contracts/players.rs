--- conflicted
+++ resolved
@@ -221,12 +221,6 @@
     }
 
     for deposit in active_deposit_details.values() {
-<<<<<<< HEAD
-        let total_time = PreciseNumber::from(deposit.end_timestamp - deposit.start_timestamp);
-        for i in 0..lock_period_cap {
-            if i + 1 < lock_period_cap && round_timestamps[i + 1] <= deposit.start_timestamp {
-                continue;
-=======
         match &deposit.r#type {
             DepositType::Linear {
                 start_timestamp,
@@ -234,7 +228,7 @@
             } => {
                 let total_time = PreciseNumber::from(end_timestamp - start_timestamp);
                 for i in 0..lock_period_cap {
-                    if round_timestamps[i + 1] <= *start_timestamp {
+                    if i + 1 < lock_period_cap && round_timestamps[i + 1] <= *start_timestamp {
                         continue;
                     }
                     if round_timestamps[i] >= *end_timestamp {
@@ -260,7 +254,6 @@
                     *player_data.deposit_by_locked_period.get_mut(i).unwrap() += amount;
                     player_data.weighted_deposit += amount * weight;
                 }
->>>>>>> e7cc3b4b
             }
             DepositType::Lock { .. } => {
                 let weight = PreciseNumber::from(4);
